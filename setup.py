# -*- coding: utf-8 -*-
"""GeostatTools: A geostatistical toolbox."""
from __future__ import division, absolute_import, print_function
import os
import logging
import numpy
from setuptools import setup, find_packages
from setuptools.extension import Extension
from setuptools.command.build_ext import build_ext
from distutils.errors import (CCompilerError, DistutilsExecError,
                              DistutilsPlatformError)

logging.basicConfig()
log = logging.getLogger(__file__)

ext_errors = (CCompilerError, DistutilsExecError, DistutilsPlatformError,
              IOError)

class BuildFailed(Exception):
    pass

def construct_build_ext(build_ext):
    class WrappedBuildExt(build_ext):
        # This class allows C extension building to fail.
        def run(self):
            try:
                build_ext.run(self)
            except DistutilsPlatformError as x:
                raise BuildFailed(x)

        def build_extension(self, ext):
            try:
                build_ext.build_extension(self, ext)
            except ext_errors as x:
                raise BuildFailed(x)
    return WrappedBuildExt


try:
    from Cython.Build import cythonize
except ImportError:
    USE_CYTHON = False
else:
    USE_CYTHON = True

DOCLINES = __doc__.split('\n')
README = open('README.md').read()

CLASSIFIERS = [
    'Development Status :: 3 - Alpha',
    'Intended Audience :: Developers',
    'Intended Audience :: End Users/Desktop',
    'Intended Audience :: Science/Research',
    'License :: OSI Approved :: GNU General Public License v3 (GPLv3)',
    'Natural Language :: English',
    'Operating System :: Unix',
    'Programming Language :: Python',
    'Programming Language :: Python :: 2',
    'Programming Language :: Python :: 3',
    'Topic :: Scientific/Engineering',
    'Topic :: Utilities',
]

EXT_MODULES = []
if USE_CYTHON:
    EXT_MODULES += cythonize(os.path.join('gstools', 'variogram',
                                          'estimator.pyx'))
else:
    EXT_MODULES += [Extension('gstools.variogram.estimator',
                              [os.path.join('gstools',
                                            'variogram',
                                            'estimator.c')],
                              include_dirs=[numpy.get_include()])]

# This is the important part. By setting this compiler directive, cython will
# embed signature information in docstrings. Sphinx then knows how to extract
# and use those signatures.
# python setup.py build_ext --inplace --> then sphinx build
for ext in EXT_MODULES:
    ext.cython_directives = {'embedsignature': True}
# version import not possible due to cython (separate __version__ in __init__)
VERSION = "0.4.0"

setup_kw = {
    'name': 'gstools',
    'version': VERSION,
    'maintainer': 'Lennart Schueler, Sebastian Mueller',
    'maintainer_email': "lennart.schueler@ufz.de, sebastian.mueller@ufz.de",
    'description': DOCLINES[0],
    'long_description': README,
    'long_description_content_type': 'text/markdown',
    'author': 'Lennart Schueler, Sebastian Mueller',
    'author_email': "lennart.schueler@ufz.de, sebastian.mueller@ufz.de",
    'url': 'https://github.com/LSchueler/GSTools',
    'license': 'GPL - see LICENSE',
    'classifiers': CLASSIFIERS,
    'platforms': ['Linux'],
    'include_package_data': True,
    'install_requires': [
<<<<<<< HEAD
        'numpy',
        'scipy',
        'hankel',
=======
        'numpy>=1.15.3',
        'scipy>=0.19.1',
>>>>>>> 0f110a9d
    ],
    'packages': find_packages(exclude=['tests*', 'docs*']),
    'ext_modules': EXT_MODULES,
    'include_dirs': [numpy.get_include()],
}

cmd_classes = setup_kw.setdefault('cmdclass', {})

try:
    # try building with c code :
    setup_kw['cmdclass']['build_ext'] = construct_build_ext(build_ext)
    setup(**setup_kw)
except BuildFailed as ex:
    log.warn(ex)
    log.warn('The C extension could not be compiled')

    ## Retry to install the module without C extensions :
    # Remove any previously defined build_ext command class.
    setup_kw['cmdclass'].pop('build_ext', None)
    cmd_classes.pop('build_ext', None)
    setup_kw.pop('ext_modules', None)

    # If this new 'setup' call doesn't fail, the module 
    # will be successfully installed, without the C extensions
    setup(**setup_kw)
    print('Plain-Python installation successful.')<|MERGE_RESOLUTION|>--- conflicted
+++ resolved
@@ -97,14 +97,8 @@
     'platforms': ['Linux'],
     'include_package_data': True,
     'install_requires': [
-<<<<<<< HEAD
-        'numpy',
-        'scipy',
-        'hankel',
-=======
         'numpy>=1.15.3',
         'scipy>=0.19.1',
->>>>>>> 0f110a9d
     ],
     'packages': find_packages(exclude=['tests*', 'docs*']),
     'ext_modules': EXT_MODULES,
@@ -127,7 +121,7 @@
     cmd_classes.pop('build_ext', None)
     setup_kw.pop('ext_modules', None)
 
-    # If this new 'setup' call doesn't fail, the module 
+    # If this new 'setup' call doesn't fail, the module
     # will be successfully installed, without the C extensions
     setup(**setup_kw)
     print('Plain-Python installation successful.')