# -*- coding: utf-8 -*-
"""
GStools subpackage providing a base class for spatial fields.

.. currentmodule:: gstools.field.base

The following classes are provided

.. autosummary::
   Field
"""
# pylint: disable=C0103

from functools import partial

import numpy as np
import meshio

from gstools.covmodel.base import CovModel
from gstools.tools.geometric import format_struct_pos_dim, gen_mesh
from gstools.tools.export import to_vtk, vtk_export


__all__ = ["Field"]


class Field:
    """A base class for random fields, kriging fields, etc.

    Parameters
    ----------
    model : :any:`CovModel`
        Covariance Model related to the field.
    mean : :class:`float`, optional
        Mean value of the field.
    """

    def __init__(self, model, mean=0.0):
        # initialize attributes
        self.pos = None
        self.mesh_type = None
        self.field = None
        # initialize private attributes
        self._mean = None
        self._model = None
        self.mean = mean
        self.model = model
        self._value_type = None

    def __call__(*args, **kwargs):
        """Generate the field."""
        pass

    def structured(self, *args, **kwargs):
        """Generate a field on a structured mesh.

        See :any:`Field.__call__`
        """
        call = partial(self.__call__, mesh_type="structured")
        return call(*args, **kwargs)

    def unstructured(self, *args, **kwargs):
        """Generate a field on an unstructured mesh.

        See :any:`Field.__call__`
        """
        call = partial(self.__call__, mesh_type="unstructured")
        return call(*args, **kwargs)

    def mesh(
        self, mesh, points="centroids", direction="all", name="field", **kwargs
    ):
        """Generate a field on a given meshio or ogs5py mesh.

        Parameters
        ----------
        mesh : meshio.Mesh or ogs5py.MSH
            The given meshio, ogs5py, or PyVista mesh
        points : :class:`str`, optional
            The points to evaluate the field at.
            Either the "centroids" of the mesh cells
            (calculated as mean of the cell vertices) or the "points"
            of the given mesh.
            Default: "centroids"
        direction : :class:`str` or :class:`list`, optional
            Here you can state which direction should be choosen for
            lower dimension. For example, if you got a 2D mesh in xz direction,
            you have to pass "xz". By default, all directions are used.
            One can also pass a list of indices.
            Default: "all"
        name : :class:`str`, optional
            Name to store the field in the given mesh as point_data or
            cell_data. Default: "field"
        **kwargs
            Keyword arguments forwareded to `Field.__call__`.

        Notes
        -----
        This will store the field in the given mesh under the given name,
        if a meshio or PyVista mesh was given.

        See: https://github.com/nschloe/meshio
        See: https://github.com/pyvista/pyvista

        See: :any:`Field.__call__`
        """
        if isinstance(direction, str) and direction == "all":
            select = list(range(self.model.dim))
        elif isinstance(direction, str):
            select = _get_select(direction)[: self.model.dim]
        else:
            select = direction[: self.model.dim]
        if len(select) < self.model.dim:
            raise ValueError(
                "Field.mesh: need at least {} direction(s), got '{}'".format(
                    self.model.dim, direction
                )
            )
        has_pyvista = False
        try:
            import pyvista as pv
            has_pyvista = True
        except:
            pass
        # convert pyvista mesh
        if has_pyvista and pv.is_pyvista_dataset(mesh):
            if points == "centroids":
                pnts = mesh.cell_centers().points.T[select]
            else:
                pnts = mesh.points.T[select]
            out = self.unstructured(pos=pnts, **kwargs)
            # Deal with the output
            if isinstance(out, np.ndarray):
                mesh[name] = out
            else:
                # if multiple values are returned, take the first one
                mesh[name] = out[0]
        # convert ogs5py mesh
        elif hasattr(mesh, "centroids_flat"):
            if points == "centroids":
                pnts = mesh.centroids_flat.T[select]
            else:
                pnts = mesh.NODES.T[select]
            out = self.unstructured(pos=pnts, **kwargs)
<<<<<<< HEAD
        # convert meshio mesh
        else:
=======
        elif isinstance(mesh, meshio.Mesh):
>>>>>>> 3b7b546a
            if points == "centroids":
                # define unique order of cells
                offset = []
                length = []
                mesh_dim = mesh.points.shape[1]
                if mesh_dim < self.model.dim:
                    raise ValueError("Field.mesh: mesh dimension too low!")
                pnts = np.empty((0, mesh_dim), dtype=np.double)
                for cell in mesh.cells:
                    pnt = np.mean(mesh.points[cell[1]], axis=1)
                    offset.append(pnts.shape[0])
                    length.append(pnt.shape[0])
                    pnts = np.vstack((pnts, pnt))
                # generate pos for __call__
                pnts = pnts.T[select]
                out = self.unstructured(pos=pnts, **kwargs)
                if isinstance(out, np.ndarray):
                    field = out
                else:
                    # if multiple values are returned, take the first one
                    field = out[0]
                field_list = []
                for i in range(len(offset)):
                    field_list.append(field[offset[i] : offset[i] + length[i]])
                mesh.cell_data[name] = field_list
            else:
                out = self.unstructured(pos=mesh.points.T[select], **kwargs)
                if isinstance(out, np.ndarray):
                    field = out
                else:
                    # if multiple values are returned, take the first one
                    field = out[0]
                mesh.point_data[name] = field
        else:
            raise ValueError("Field.mesh: Unknown mesh format!")
        return out

    def pre_pos(self, pos, mesh_type="unstructured"):
        """
        Preprocessing positions and mesh_type.

        Parameters
        ----------
        pos : :any:`iterable`
            the position tuple, containing main direction and transversal
            directions
        mesh_type : :class:`str`, optional
            'structured' / 'unstructured'
            Default: `"unstructured"`

        Returns
        -------
        iso_pos : (d, n), :class:`numpy.ndarray`
            the isometrized position tuple
        shape : :class:`tuple`
            Shape of the resulting field.
        """
        # save mesh-type
        self.mesh_type = mesh_type
        # save pos tuple
        if mesh_type != "unstructured":
            pos, shape = format_struct_pos_dim(pos, self.model.dim)
            self.pos = pos
            pos = gen_mesh(pos)
        else:
            pos = np.array(pos, dtype=np.double).reshape(self.model.dim, -1)
            self.pos = pos
            shape = np.shape(pos[0])
        # prepend dimension if we have a vector field
        if self.value_type == "vector":
            shape = (self.model.dim,) + shape
        # return isometrized pos tuple and resulting field shape
        return self.model.isometrize(pos), shape

    def _to_vtk_helper(
        self, filename=None, field_select="field", fieldname="field"
    ):  # pragma: no cover
        """Create a VTK/PyVista grid of the field or save it as a VTK file.

        This is an internal helper that will handle saving or creating objects

        Parameters
        ----------
        filename : :class:`str`
            Filename of the file to be saved, including the path. Note that an
            ending (.vtr or .vtu) will be added to the name. If ``None`` is
            passed, a PyVista dataset of the appropriate type will be returned.
        field_select : :class:`str`, optional
            Field that should be stored. Can be:
            "field", "raw_field", "krige_field", "err_field" or "krige_var".
            Default: "field"
        fieldname : :class:`str`, optional
            Name of the field in the VTK file. Default: "field"
        """
        if self.value_type is None:
            raise ValueError(
                "Field value type not set! "
                + "Specify 'scalar' or 'vector' before plotting."
            )
        elif self.value_type == "vector":
            if hasattr(self, field_select):
                field = getattr(self, field_select)
            else:
                field = None
            if not (
                self.pos is None or field is None or self.mesh_type is None
            ):
                suf = ["_X", "_Y", "_Z"]
                fields = {}
                for i in range(self.model.dim):
                    fields[fieldname + suf[i]] = field[i]
                if filename is None:
                    return to_vtk(self.pos, fields, self.mesh_type)
                else:
                    return vtk_export(
                        filename, self.pos, fields, self.mesh_type
                    )
        elif self.value_type == "scalar":
            if hasattr(self, field_select):
                field = getattr(self, field_select)
            else:
                field = None
            if not (
                self.pos is None or field is None or self.mesh_type is None
            ):
                if filename is None:
                    return to_vtk(self.pos, {fieldname: field}, self.mesh_type)
                else:
                    return vtk_export(
                        filename, self.pos, {fieldname: field}, self.mesh_type
                    )
            else:
                print("Field.to_vtk: '{}' not available.".format(field_select))
        else:
            raise ValueError(
                "Unknown field value type: {}".format(self.value_type)
            )

    def to_pyvista(
        self, field_select="field", fieldname="field"
    ):  # pragma: no cover
        """Create a VTK/PyVista grid of the stored field.

        Parameters
        ----------
        field_select : :class:`str`, optional
            Field that should be stored. Can be:
            "field", "raw_field", "krige_field", "err_field" or "krige_var".
            Default: "field"
        fieldname : :class:`str`, optional
            Name of the field in the VTK file. Default: "field"
        """
        grid = self._to_vtk_helper(
            filename=None, field_select=field_select, fieldname=fieldname
        )
        return grid

    def vtk_export(
        self, filename, field_select="field", fieldname="field"
    ):  # pragma: no cover
        """Export the stored field to vtk.

        Parameters
        ----------
        filename : :class:`str`
            Filename of the file to be saved, including the path. Note that an
            ending (.vtr or .vtu) will be added to the name.
        field_select : :class:`str`, optional
            Field that should be stored. Can be:
            "field", "raw_field", "krige_field", "err_field" or "krige_var".
            Default: "field"
        fieldname : :class:`str`, optional
            Name of the field in the VTK file. Default: "field"
        """
        if not isinstance(filename, str):
            raise TypeError("Please use a string filename.")
        return self._to_vtk_helper(
            filename=filename, field_select=field_select, fieldname=fieldname
        )

    def plot(self, field="field", fig=None, ax=None):  # pragma: no cover
        """
        Plot the spatial random field.

        Parameters
        ----------
        field : :class:`str`, optional
            Field that should be plotted. Can be:
            "field", "raw_field", "krige_field", "err_field" or "krige_var".
            Default: "field"
        fig : :class:`Figure` or :any:`None`
            Figure to plot the axes on. If `None`, a new one will be created.
            Default: `None`
        ax : :class:`Axes` or :any:`None`
            Axes to plot on. If `None`, a new one will be added to the figure.
            Default: `None`
        """
        # just import if needed; matplotlib is not required by setup
        from gstools.field.plot import plot_field, plot_vec_field

        if self.value_type is None:
            raise ValueError(
                "Field value type not set! "
                + "Specify 'scalar' or 'vector' before plotting."
            )

        elif self.value_type == "scalar":
            r = plot_field(self, field, fig, ax)

        elif self.value_type == "vector":
            if self.model.dim == 2:
                r = plot_vec_field(self, field, fig, ax)
            else:
                raise NotImplementedError(
                    "Streamflow plotting only supported for 2d case."
                )
        else:
            raise ValueError(
                "Unknown field value type: {}".format(self.value_type)
            )

        return r

    @property
    def mean(self):
        """:class:`float`: The mean of the field."""
        return self._mean

    @mean.setter
    def mean(self, mean):
        self._mean = float(mean)

    @property
    def model(self):
        """:any:`CovModel`: The covariance model of the field."""
        return self._model

    @model.setter
    def model(self, model):
        if isinstance(model, CovModel):
            self._model = model
        else:
            raise ValueError(
                "Field: 'model' is not an instance of 'gstools.CovModel'"
            )

    @property
    def value_type(self):
        """:class:`str`: Type of the field values (scalar, vector)."""
        return self._value_type

    def __str__(self):
        """Return String representation."""
        return self.__repr__()

    def __repr__(self):
        """Return String representation."""
        return "Field(model={0}, mean={1:.{p}})".format(
            self.model, self.mean, p=self.model._prec
        )


def _get_select(direction):
    select = []
    if not (0 < len(direction) < 4):
        raise ValueError(
            "Field.mesh: need 1 to 3 direction(s), got '{}'".format(direction)
        )
    for axis in direction:
        if axis == "x":
            if 0 in select:
                raise ValueError(
                    "Field.mesh: got duplicate directions {}".format(direction)
                )
            select.append(0)
        elif axis == "y":
            if 1 in select:
                raise ValueError(
                    "Field.mesh: got duplicate directions {}".format(direction)
                )
            select.append(1)
        elif axis == "z":
            if 2 in select:
                raise ValueError(
                    "Field.mesh: got duplicate directions {}".format(direction)
                )
            select.append(2)
        else:
            raise ValueError(
                "Field.mesh: got unknown direction {}".format(axis)
            )
    return select<|MERGE_RESOLUTION|>--- conflicted
+++ resolved
@@ -142,12 +142,8 @@
             else:
                 pnts = mesh.NODES.T[select]
             out = self.unstructured(pos=pnts, **kwargs)
-<<<<<<< HEAD
         # convert meshio mesh
-        else:
-=======
         elif isinstance(mesh, meshio.Mesh):
->>>>>>> 3b7b546a
             if points == "centroids":
                 # define unique order of cells
                 offset = []
